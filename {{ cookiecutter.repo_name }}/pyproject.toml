--- conflicted
+++ resolved
@@ -139,11 +139,7 @@
 min-similarity-lines=10
 
 [tool.bandit]
-<<<<<<< HEAD
 exclude_dirs = ["venv", "tests"]
-=======
-exclude_dirs = ["venv",]
 # B101 disables errors for asserts in the code
 # remember to not use asserts for security and control flows
-skips = ["B101"]
->>>>>>> 56b63a42
+skips = ["B101"]